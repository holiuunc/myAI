/**
 * Client-side function to fetch documents for a user
 */
export async function getDocumentsClient(userId: string): Promise<{
  success: boolean;
  documents?: any[];
  error?: string;
}> {
  if (!userId) {
    return {
      success: false,
      error: 'User ID is required',
      documents: []
    };
  }
  
  try {
    // Fetch documents from API with better URL construction
    console.log(`Fetching documents for user ${userId}`);
    const response = await fetch(`/api/documents?userId=${encodeURIComponent(userId)}`, {
      method: 'GET',
      headers: {
        'Content-Type': 'application/json',
        'Cache-Control': 'no-cache',
      },
    });
    
    if (!response.ok) {
      const errorText = await response.text();
      console.error(`Error response (${response.status}):`, errorText);
      throw new Error(errorText || `Failed to fetch documents (${response.status})`);
    }
    
    const data = await response.json();
    console.log(`Successfully fetched ${data.documents?.length || 0} documents`);
    return {
      success: true,
      documents: data.documents || []
    };
  } catch (error) {
    console.error('Error fetching documents:', error);
    return {
      success: false,
      error: error instanceof Error ? error.message : 'Failed to fetch documents',
      documents: []
    };
  }
}

/**
 * Client-side function to delete a document
 */
export async function deleteDocumentClient(documentId: string, userId: string): Promise<{
  success: boolean;
  error?: string;
}> {
  if (!documentId || !userId) {
    return {
      success: false,
      error: 'Document ID and User ID are required'
    };
  }
  
  try {
    console.log(`Deleting document ${documentId} for user ${userId}`);
    const response = await fetch(`/api/documents/${documentId}?userId=${encodeURIComponent(userId)}`, {
      method: 'DELETE',
      headers: {
        'Cache-Control': 'no-cache'
      }
    });
    
    if (!response.ok) {
      const errorText = await response.text();
      console.error(`Error response (${response.status}):`, errorText);
      try {
        const errorJson = JSON.parse(errorText);
        throw new Error(errorJson.error || `Failed to delete document (${response.status})`);
      } catch (e) {
        throw new Error(errorText || `Failed to delete document (${response.status})`);
      }
    }
    
    const data = await response.json();
    console.log('Deletion successful:', data);
    return { success: true };
  } catch (error) {
    console.error('Error deleting document:', error);
    return {
      success: false,
      error: error instanceof Error ? error.message : 'Failed to delete document'
    };
  }
}

/**
 * Client-side function to upload a document using direct-to-storage upload
 */
export async function uploadDocumentClient(file: File, userId: string): Promise<{
  success: boolean;
  document?: any;
  error?: string;
}> {
  if (!file || !userId) {
    return {
      success: false,
      error: 'File and User ID are required'
    };
  }
  
  try {
    // Step 1: Get a signed URL from the server
    console.log(`Getting signed URL for ${file.name}...`);
    const signedUrlResponse = await fetch('/api/documents/signed-url', {
      method: 'POST',
<<<<<<< HEAD
      body: formData,
      // Don't set Content-Type for FormData
      headers: {
        'Accept': 'application/json',
        'Cache-Control': 'no-cache',
      },
    });
    
    if (!response.ok) {
      // First clone the response before reading it to avoid the stream already read error
      const errorText = await response.text().catch(() => `Failed to upload document (${response.status})`);
      console.error(`Error response (${response.status}):`, errorText);
      try {
        // Try to parse as JSON if possible
        const errorData = JSON.parse(errorText);
        throw new Error(errorData.error || `Failed to upload document (${response.status})`);
      } catch (e) {
        // If parsing fails, just use the text
        throw new Error(errorText || `Failed to upload document (${response.status})`);
      }
=======
      headers: { 'Content-Type': 'application/json' },
      body: JSON.stringify({ 
        fileName: file.name,
        contentType: file.type 
      })
    });
    
    if (!signedUrlResponse.ok) {
      const errorText = await signedUrlResponse.text();
      throw new Error(`Failed to get upload URL: ${errorText}`);
>>>>>>> 63e91d29
    }
    
    const { signedUrl, filePath } = await signedUrlResponse.json();
    
    // Step 2: Upload directly to Supabase Storage
    console.log(`Uploading file directly to storage: ${filePath}`);
    const uploadResponse = await fetch(signedUrl, {
      method: 'PUT',
      headers: { 'Content-Type': file.type },
      body: file
    });
    
    if (!uploadResponse.ok) {
      throw new Error(`Storage upload failed: ${uploadResponse.status}`);
    }
    
    // Step 3: Trigger server-side processing of the uploaded file
    console.log(`Triggering processing for ${filePath}`);
    const processResponse = await fetch('/api/documents/process-uploaded', {
      method: 'POST',
      headers: { 'Content-Type': 'application/json' },
      body: JSON.stringify({ filePath })
    });
    
    if (!processResponse.ok) {
      const errorText = await processResponse.text();
      throw new Error(`Processing failed: ${errorText}`);
    }
    
    const result = await processResponse.json();
    console.log(`Document processed successfully, id: ${result.document?.id}`);
    
    return {
      success: true,
      document: result.document
    };
  } catch (error) {
    console.error('Error uploading document:', error);
    return {
      success: false,
      error: error instanceof Error ? error.message : 'Failed to upload document'
    };
  }
}

/**
 * Client-side function to check document status
 */
export async function checkDocumentStatusClient(documentId: string): Promise<{
  success: boolean;
  status?: string;
  progress?: number;
  error?: string;
}> {
  if (!documentId) {
    return {
      success: false,
      error: 'Document ID is required'
    };
  }
  
  try {
    const response = await fetch(`/api/documents/status?id=${documentId}`);
    
    if (!response.ok) {
      const errorText = await response.text();
      throw new Error(errorText || `Failed to check document status (${response.status})`);
    }
    
    const data = await response.json();
    return {
      success: true,
      status: data.status,
      progress: data.progress,
      error: data.error
    };
  } catch (error) {
    console.error('Error checking document status:', error);
    return {
      success: false,
      error: error instanceof Error ? error.message : 'Failed to check document status'
    };
  }
}<|MERGE_RESOLUTION|>--- conflicted
+++ resolved
@@ -113,7 +113,6 @@
     console.log(`Getting signed URL for ${file.name}...`);
     const signedUrlResponse = await fetch('/api/documents/signed-url', {
       method: 'POST',
-<<<<<<< HEAD
       body: formData,
       // Don't set Content-Type for FormData
       headers: {
@@ -134,18 +133,6 @@
         // If parsing fails, just use the text
         throw new Error(errorText || `Failed to upload document (${response.status})`);
       }
-=======
-      headers: { 'Content-Type': 'application/json' },
-      body: JSON.stringify({ 
-        fileName: file.name,
-        contentType: file.type 
-      })
-    });
-    
-    if (!signedUrlResponse.ok) {
-      const errorText = await signedUrlResponse.text();
-      throw new Error(`Failed to get upload URL: ${errorText}`);
->>>>>>> 63e91d29
     }
     
     const { signedUrl, filePath } = await signedUrlResponse.json();
